--- conflicted
+++ resolved
@@ -1,10 +1,6 @@
 {
   "name": "enmap",
-<<<<<<< HEAD
-  "version": "5.0.3",
-=======
   "version": "5.1.0",
->>>>>>> 4a752cb5
   "description": "A simple database wrapper to make sqlite database interactions much easier for beginners, with additional array helper methods.",
   "types": "index.d.ts",
   "scripts": {
